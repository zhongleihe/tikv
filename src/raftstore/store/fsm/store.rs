// Copyright 2016 PingCAP, Inc.
//
// Licensed under the Apache License, Version 2.0 (the "License");
// you may not use this file except in compliance with the License.
// You may obtain a copy of the License at
//
//     http://www.apache.org/licenses/LICENSE-2.0
//
// Unless required by applicable law or agreed to in writing, software
// distributed under the License is distributed on an "AS IS" BASIS,
// See the License for the specific language governing permissions and
// limitations under the License.

use protobuf;
use std::collections::BTreeMap;
use std::collections::Bound::{Excluded, Included, Unbounded};
use std::sync::atomic::Ordering;
use std::sync::mpsc::TrySendError;
use std::sync::{Arc, Mutex};
use std::time::{Duration, Instant};
use std::{mem, thread, u64};
use time;

use futures::{Async, Future, Poll, Stream};
use futures_cpupool::CpuPool;
use kvproto::import_sstpb::SSTMeta;
use kvproto::metapb::{self, Region, RegionEpoch};
use kvproto::pdpb::StoreStats;
use kvproto::raft_serverpb::{PeerState, RaftMessage, RegionLocalState};
<<<<<<< HEAD
use raft::eraftpb::MessageType;
use raft::INVALID_INDEX;
use rocksdb::{CompactionJobInfo, WriteBatch, DB};
use tokio_timer::timer::Handle;
=======
>>>>>>> 1f597c99

use pd::{PdClient, PdRunner, PdTask};
use raftstore::coprocessor::split_observer::SplitObserver;
use raftstore::coprocessor::CoprocessorHost;
<<<<<<< HEAD
=======
use raftstore::store::util::{is_initial_msg, KeysInfoFormatter};
>>>>>>> 1f597c99
use raftstore::Result;
use storage::{CF_DEFAULT, CF_LOCK, CF_RAFT, CF_WRITE};
use util::future::CountDownLatch;
use util::mpsc::Receiver;
use util::rocksdb;
use util::rocksdb::{CompactedEvent, CompactionListener};
use util::sys as util_sys;
use util::timer::{Timer, GLOBAL_TIMER_HANDLE};
use util::worker::{FutureScheduler, FutureWorker, Scheduler, Worker};

use import::SSTImporter;
use raftstore::store::config::Config;
use raftstore::store::engine::{Iterable, Mutable, Peekable};
use raftstore::store::fsm::{
    ConfigProvider, GlobalStoreStat, LocalStoreStat, Peer, Router, StoreMeta,
};
use raftstore::store::keys::{self, data_end_key, data_key, enc_end_key, enc_start_key};
use raftstore::store::local_metrics::RaftMetrics;
use raftstore::store::metrics::*;
use raftstore::store::peer_storage;
use raftstore::store::transport::Transport;
use raftstore::store::worker::{
    ApplyRunner, ApplyTask, CleanupSSTRunner, CleanupSSTTask, CompactRunner, CompactTask,
    ConsistencyCheckRunner, ConsistencyCheckTask, LocalReader, RaftlogGcRunner, RaftlogGcTask,
    ReadTask, RegionRunner, RegionTask, SplitCheckRunner, SplitCheckTask,
    STALE_PEER_CHECK_INTERVAL,
};
use raftstore::store::{
    util, Engines, PeerMsg, SeekRegionCallback, SeekRegionFilter, SnapManager, StoreMsg, StoreTick,
};
use time::Timespec;

type Key = Vec<u8>;

const PENDING_VOTES_CAP: usize = 20;

pub struct Store<T: 'static, C: 'static> {
    cfg: Arc<Config>,
    engines: Engines,
    store: metapb::Store,
    meta: Arc<Mutex<StoreMeta>>,
    peers: Vec<Peer<T>>,
    router: Router,
    receiver: Receiver<StoreMsg>,
    split_check_worker: Worker<SplitCheckTask>,
    raftlog_gc_worker: Worker<RaftlogGcTask>,
    region_worker: Worker<RegionTask>,
    compact_worker: Worker<CompactTask>,
    pd_worker: FutureWorker<PdTask>,
    consistency_check_worker: Worker<ConsistencyCheckTask>,
    cleanup_sst_worker: Worker<CleanupSSTTask>,
    apply_worker: Worker<ApplyTask>,
    local_reader: Worker<ReadTask>,

    last_compact_checked_key: Key,

    trans: T,
    pd_client: Arc<C>,

    coprocessor_host: Arc<CoprocessorHost>,

    importer: Arc<SSTImporter>,

    snap_mgr: SnapManager,

    raft_metrics: RaftMetrics,

    tag: String,

    start_time: Timespec,

    store_stat: GlobalStoreStat,
    poller: CpuPool,
    timer: Handle,
    latch: CountDownLatch,
    need_flush_trans: bool,
}

pub struct StoreInfo {
    pub engine: Arc<DB>,
    pub capacity: u64,
}

impl<T: Transport, C> ConfigProvider<T> for Store<T, C> {
    #[inline]
    fn store_id(&self) -> u64 {
        self.store.get_id()
    }

    #[inline]
    fn config(&self) -> Arc<Config> {
        Arc::clone(&self.cfg)
    }

    #[inline]
    fn snap_scheduler(&self) -> Scheduler<RegionTask> {
        self.region_worker.scheduler()
    }

    #[inline]
    fn apply_scheduler(&self) -> Scheduler<ApplyTask> {
        self.apply_worker.scheduler()
    }

    #[inline]
    fn read_scheduler(&self) -> Scheduler<ReadTask> {
        self.local_reader.scheduler()
    }

    #[inline]
    fn engines(&self) -> Engines {
        self.engines.clone()
    }

    #[inline]
    fn coprocessor_host(&self) -> Arc<CoprocessorHost> {
        Arc::clone(&self.coprocessor_host)
    }

    #[inline]
    fn pd_scheduler(&self) -> FutureScheduler<PdTask> {
        self.pd_worker.scheduler()
    }

    #[inline]
    fn raft_log_gc_scheduler(&self) -> Scheduler<RaftlogGcTask> {
        self.raftlog_gc_worker.scheduler()
    }

    #[inline]
    fn store_meta(&self) -> Arc<Mutex<StoreMeta>> {
        Arc::clone(&self.meta)
    }

    #[inline]
    fn consistency_check_scheduler(&self) -> Scheduler<ConsistencyCheckTask> {
        self.consistency_check_worker.scheduler()
    }

    #[inline]
    fn snap_manager(&self) -> SnapManager {
        self.snap_mgr.clone()
    }

    #[inline]
    fn split_check_scheduler(&self) -> Scheduler<SplitCheckTask> {
        self.split_check_worker.scheduler()
    }

    #[inline]
    fn cleanup_sst_scheduler(&self) -> Scheduler<CleanupSSTTask> {
        self.cleanup_sst_worker.scheduler()
    }

    #[inline]
    fn transport(&self) -> T {
        self.trans.clone()
    }

    #[inline]
    fn poller(&self) -> CpuPool {
        self.poller.clone()
    }

    #[inline]
    fn count_down_latch(&self) -> CountDownLatch {
        self.latch.clone()
    }

    #[inline]
    fn local_store_stat(&self) -> LocalStoreStat {
        self.store_stat.local()
    }

    #[inline]
    fn router(&self) -> Router {
        self.router.clone()
    }
}

impl<T: Transport, C: PdClient> Store<T, C> {
    #[cfg_attr(feature = "cargo-clippy", allow(too_many_arguments))]
    pub fn new(
        meta: metapb::Store,
        mut cfg: Config,
        engines: Engines,
        trans: T,
        pd_client: Arc<C>,
        mgr: SnapManager,
        pd_worker: FutureWorker<PdTask>,
        local_reader: Worker<ReadTask>,
        router: Router,
        receiver: Receiver<StoreMsg>,
        mut coprocessor_host: CoprocessorHost,
        importer: Arc<SSTImporter>,
        latch: CountDownLatch,
        poller: CpuPool,
    ) -> Result<Store<T, C>> {
        // TODO: we can get cluster meta regularly too later.
        cfg.validate()?;

        let tag = format!("[store {}]", meta.get_id());

        // TODO load coprocessors from configuration
        coprocessor_host
            .registry
            .register_admin_observer(100, box SplitObserver);

        let store_meta = StoreMeta::new(PENDING_VOTES_CAP);

        let mut s = Store {
            cfg: Arc::new(cfg),
            store: meta,
            meta: Arc::new(Mutex::new(store_meta)),
            peers: vec![],
            router,
            receiver,
            engines,
            split_check_worker: Worker::new("split-check"),
            region_worker: Worker::new("snapshot-worker"),
            raftlog_gc_worker: Worker::new("raft-gc-worker"),
            compact_worker: Worker::new("compact-worker"),
            pd_worker,
            consistency_check_worker: Worker::new("consistency-check"),
            cleanup_sst_worker: Worker::new("cleanup-sst"),
            apply_worker: Worker::new("apply-worker"),
            local_reader,
            last_compact_checked_key: keys::DATA_MIN_KEY.to_vec(),
            trans,
            pd_client,
            coprocessor_host: Arc::new(coprocessor_host),
            importer,
            snap_mgr: mgr,
            raft_metrics: RaftMetrics::default(),
            tag,
            start_time: time::get_time(),
            store_stat: GlobalStoreStat::default(),
            poller,
            latch,
            timer: GLOBAL_TIMER_HANDLE.clone(),
            need_flush_trans: false,
        };
        s.init()?;
        Ok(s)
    }

    /// Initialize this store. It scans the db engine, loads all regions
    /// and their peers from it, and schedules snapshot worker if necessary.
    /// WARN: This store should not be used before initialized.
    fn init(&mut self) -> Result<()> {
        // Scan region meta to get saved regions.
        let start_key = keys::REGION_META_MIN_KEY;
        let end_key = keys::REGION_META_MAX_KEY;
        let kv_engine = Arc::clone(&self.engines.kv);
        let mut total_cnt = 0;
        let mut tombstone_cnt = 0;

        let t = Instant::now();
        let mut kv_wb = WriteBatch::new();
        let mut raft_wb = WriteBatch::new();
        let mut local_states = vec![];
        kv_engine.scan_cf(CF_RAFT, start_key, end_key, false, |key, value| {
            let (region_id, suffix) = keys::decode_region_meta_key(key)?;
            if suffix != keys::REGION_STATE_SUFFIX {
                return Ok(true);
            }

            total_cnt += 1;

            let local_state = protobuf::parse_from_bytes::<RegionLocalState>(value)?;
            if local_state.get_state() == PeerState::Tombstone {
                tombstone_cnt += 1;
                debug!(
                    "{} region {:?} is tombstone",
                    self.tag,
                    local_state.get_region(),
                );
                self.clear_stale_meta(&mut kv_wb, &mut raft_wb, &local_state);
                return Ok(true);
            }
            if local_state.get_state() == PeerState::Applying {
                // in case of restart happen when we just write region state to Applying,
                // but not write raft_local_state to raft rocksdb in time.
                peer_storage::recover_from_applying_state(&self.engines, &raft_wb, region_id)?;
            }

            local_states.push(local_state);
            Ok(true)
        })?;

        if !kv_wb.is_empty() {
            self.engines.kv.write(kv_wb).unwrap();
            self.engines.kv.sync_wal().unwrap();
        }
        if !raft_wb.is_empty() {
            self.engines.raft.write(raft_wb).unwrap();
            self.engines.raft.sync_wal().unwrap();
        }

        let mut applying_cnt = 0;
        let mut merging_cnt = 0;
        self.peers = Vec::with_capacity(local_states.len());
        let mut mailboxes = Vec::with_capacity(local_states.len());
        let mut meta = self.meta.lock().unwrap();
        for mut local_state in local_states {
            let mut peer = {
                let region = local_state.get_region();
                meta.region_ranges
                    .insert(enc_end_key(region), region.get_id());
                // No need to check duplicated here, because we use region id as the key
                // in DB.
                meta.regions.insert(region.get_id(), region.clone());
                Peer::create(self, region)?
            };
            match local_state.get_state() {
                PeerState::Normal => {}
                PeerState::Applying => {
                    peer.resume_applying_snapshot();
                    applying_cnt += 1;
                }
                PeerState::Merging => {
                    peer.resume_merging(local_state.take_merge_state(), &mut meta);
                    merging_cnt += 1;
                }
                PeerState::Tombstone => unreachable!(),
            }
            mailboxes.push((peer.region_id(), peer.mail_box()));
            self.peers.push(peer);
        }
        self.router.register_mailboxes(mailboxes);

        info!(
            "{} starts with {} regions, including {} tombstones, {} applying \
             regions and {} merging regions, takes {:?}",
            self.tag,
            total_cnt,
            tombstone_cnt,
            applying_cnt,
            merging_cnt,
            t.elapsed()
        );

        self.clear_stale_data(&mut meta)?;

        Ok(())
    }
}

impl<T, C> Store<T, C> {
    fn clear_stale_meta(
        &self,
        kv_wb: &mut WriteBatch,
        raft_wb: &mut WriteBatch,
        origin_state: &RegionLocalState,
    ) {
        let region = origin_state.get_region();
        let raft_key = keys::raft_state_key(region.get_id());
        let raft_state = match self.engines.raft.get_msg(&raft_key).unwrap() {
            // it has been cleaned up.
            None => return,
            Some(value) => value,
        };

        peer_storage::clear_meta(&self.engines, kv_wb, raft_wb, region.get_id(), &raft_state)
            .unwrap();
        let key = keys::region_state_key(region.get_id());
        let handle = rocksdb::get_cf_handle(&self.engines.kv, CF_RAFT).unwrap();
        kv_wb.put_msg_cf(handle, &key, origin_state).unwrap();
    }

    /// `clear_stale_data` clean up all possible garbage data.
    fn clear_stale_data(&self, meta: &mut StoreMeta) -> Result<()> {
        let t = Instant::now();

        let mut ranges = Vec::new();
        let mut last_start_key = keys::data_key(b"");
        for region_id in meta.region_ranges.values() {
            let region = &meta.regions[region_id];
            let start_key = keys::enc_start_key(region);
            assert!(start_key >= last_start_key);
            ranges.push((last_start_key, start_key));
            last_start_key = keys::enc_end_key(region);
        }
        ranges.push((last_start_key, keys::DATA_MAX_KEY.to_vec()));

        rocksdb::roughly_cleanup_ranges(&self.engines.kv, &ranges)?;

        info!(
            "{} cleans up {} ranges garbage data, takes {:?}",
            self.tag,
            ranges.len(),
            t.elapsed()
        );

        Ok(())
    }

    pub fn kv_engine(&self) -> Arc<DB> {
        Arc::clone(&self.engines.kv)
    }

    pub fn raft_engine(&self) -> Arc<DB> {
        Arc::clone(&self.engines.raft)
    }

    pub fn store_id(&self) -> u64 {
        self.store.get_id()
    }

    pub fn get_peers(&self) -> &[Peer<T>] {
        &self.peers
    }

    pub fn sst_importer(&self) -> Arc<SSTImporter> {
        Arc::clone(&self.importer)
    }
}

impl<T: Transport, C: PdClient> Store<T, C> {
    pub fn start(mut self) -> Result<()> {
        self.snap_mgr.init()?;

        self.schedule_compact_check_tick();
        self.schedule_pd_store_heartbeat_tick();
        self.schedule_snap_mgr_gc_tick();
        self.schedule_compact_lock_cf_tick();
        self.schedule_consistency_check_tick();
        self.schedule_cleanup_import_sst_tick();

        let split_check_runner = SplitCheckRunner::new(
            Arc::clone(&self.engines.kv),
            self.router.clone(),
            Arc::clone(&self.coprocessor_host),
        );

        box_try!(self.split_check_worker.start(split_check_runner));

        let region_runner = RegionRunner::new(
            self.engines.clone(),
            self.snap_mgr.clone(),
            self.cfg.snap_apply_batch_size.0 as usize,
            self.cfg.use_delete_range,
            self.cfg.clean_stale_peer_delay.0,
        );
        let mut timer = Timer::new(1);
        timer.add_task(Duration::from_millis(STALE_PEER_CHECK_INTERVAL), ());
        box_try!(self.region_worker.start_with_timer(region_runner, timer));

        let raftlog_gc_runner = RaftlogGcRunner::new(None);
        box_try!(self.raftlog_gc_worker.start(raftlog_gc_runner));

        let compact_runner = CompactRunner::new(Arc::clone(&self.engines.kv));
        box_try!(self.compact_worker.start(compact_runner));

        let pd_runner = PdRunner::new(
            self.store_id(),
            Arc::clone(&self.pd_client),
            self.router.clone(),
            Arc::clone(&self.engines.kv),
            self.pd_worker.scheduler(),
        );
        box_try!(self.pd_worker.start(pd_runner));

        let consistency_check_runner = ConsistencyCheckRunner::new(self.router.clone());
        box_try!(
            self.consistency_check_worker
                .start(consistency_check_runner)
        );

        let cleanup_sst_runner = CleanupSSTRunner::new(
            self.store_id(),
            self.router.clone(),
            Arc::clone(&self.importer),
            Arc::clone(&self.pd_client),
        );
        box_try!(self.cleanup_sst_worker.start(cleanup_sst_runner));

        let apply_runner = ApplyRunner::new(
            &self,
            self.router.clone(),
            self.cfg.sync_log,
            self.cfg.use_delete_range,
        );
        box_try!(self.apply_worker.start(apply_runner));

        let reader = LocalReader::new(&self);
        let timer = LocalReader::new_timer();
        box_try!(self.local_reader.start_with_timer(reader, timer));

        if let Err(e) = util_sys::thread::set_priority(util_sys::HIGH_PRI) {
            warn!("set thread priority for raftstore failed, error: {:?}", e);
        }

        let peers = mem::replace(&mut self.peers, vec![]);
        for peer in peers {
            peer.start(&self.poller);
        }
        let poller = self.poller.clone();
        poller.spawn(self).forget();

        Ok(())
    }

    fn stop(&mut self) {
        info!("{} start to stop raftstore.", self.tag);

        // Wait all workers finish.
        let mut handles: Vec<Option<thread::JoinHandle<()>>> = vec![];
        handles.push(self.split_check_worker.stop());
        handles.push(self.region_worker.stop());
        handles.push(self.raftlog_gc_worker.stop());
        handles.push(self.compact_worker.stop());
        handles.push(self.pd_worker.stop());
        handles.push(self.consistency_check_worker.stop());
        handles.push(self.cleanup_sst_worker.stop());
        handles.push(self.apply_worker.stop());
        handles.push(self.local_reader.stop());

        for h in handles {
            if let Some(h) = h {
                h.join().unwrap();
            }
        }

        self.coprocessor_host.shutdown();

        info!("{} stop raftstore finished.", self.tag);
    }

    #[inline]
    fn schedule_tick(&self, dur: Duration, tick: StoreTick) {
        if dur != Duration::new(0, 0) {
            let tx = self.router.store_mailbox();
            let f = self.timer.delay(Instant::now() + dur).map(move |_| {
                let _ = tx.force_send(StoreMsg::Tick(tick));
            });
            self.poller.spawn(f).forget()
        }
    }

    /// If target peer doesn't exist, create it.
    ///
    /// return false to indicate that target peer is in invalid state or
    /// doesn't exist and can't be created.
    pub fn maybe_create_peer(&mut self, msg: &RaftMessage) -> Result<bool> {
        let region_id = msg.get_region_id();
        let target = msg.get_to_peer();
        // we may encounter a message with larger peer id, which means
        // current peer is stale, then we should remove current peer
        let mut meta_guard = self.meta.lock().unwrap();
        let meta: &mut StoreMeta = &mut *meta_guard;
        if meta.regions.contains_key(&region_id) {
            return Ok(true);
        }

        if !is_initial_msg(msg.get_message()) {
            let msg_type = msg.get_message().get_msg_type();
            debug!(
                "target peer {:?} doesn't exist, stale message {:?}.",
                target, msg_type
            );
            self.raft_metrics.message_dropped.stale_msg += 1;
            return Ok(false);
        }

        let start_key = data_key(msg.get_start_key());
        if let Some((_, &exist_region_id)) = meta
            .region_ranges
            .range((Excluded(start_key), Unbounded::<Key>))
            .next()
        {
            let exist_region = &meta.regions[&exist_region_id];
            if enc_start_key(exist_region) < data_end_key(msg.get_end_key()) {
                debug!("msg {:?} is overlapped with region {:?}", msg, exist_region);
<<<<<<< HEAD
                if util::is_first_vote_msg(msg) {
                    meta.pending_votes.push(msg.to_owned());
=======
                if util::is_first_vote_msg(msg.get_message()) {
                    self.pending_votes.push(msg.to_owned());
>>>>>>> 1f597c99
                }
                self.raft_metrics.message_dropped.region_overlap += 1;
                meta.pending_cross_snap
                    .insert(region_id, msg.get_region_epoch().to_owned());
                return Ok(false);
            }
        }

        // New created peers should know it's learner or not.
        let peer = Peer::replicate(self, region_id, target.clone())?;
        // following snapshot may overlap, should insert into region_ranges after
        // snapshot is applied.
        meta.regions.insert(region_id, peer.region().to_owned());
        self.router.register_mailbox(region_id, peer.mail_box());
        peer.start(&self.poller);
        Ok(true)
    }

    fn on_compaction_finished(&mut self, event: CompactedEvent) {
        // If size declining is trivial, skip.
        let total_bytes_declined = if event.total_input_bytes > event.total_output_bytes {
            event.total_input_bytes - event.total_output_bytes
        } else {
            0
        };
        if total_bytes_declined < self.cfg.region_split_check_diff.0
            || total_bytes_declined * 10 < event.total_input_bytes
        {
            return;
        }

        let output_level_str = event.output_level.to_string();
        COMPACTION_DECLINED_BYTES
            .with_label_values(&[&output_level_str])
            .observe(total_bytes_declined as f64);

        // self.cfg.region_split_check_diff.0 / 16 is an experienced value.
        let mut region_declined_bytes = {
            let meta = self.meta.lock().unwrap();
            calc_region_declined_bytes(
                event,
                &meta.region_ranges,
                self.cfg.region_split_check_diff.0 / 16,
            )
        };

        COMPACTION_RELATED_REGION_COUNT
            .with_label_values(&[&output_level_str])
            .observe(region_declined_bytes.len() as f64);

        for (region_id, declined_bytes) in region_declined_bytes.drain(..) {
            let _ = self
                .router
                .send_peer_message(region_id, PeerMsg::CompactionDeclinedBytes(declined_bytes));
        }
    }

    #[inline]
    fn schedule_compact_check_tick(&self) {
        self.schedule_tick(
            self.cfg.region_compact_check_interval.0,
            StoreTick::CompactCheck,
        )
    }

    fn on_compact_check_tick(&mut self) {
        if self.compact_worker.is_busy() {
            debug!(
                "{} compact worker is busy, check space redundancy next time",
                self.tag
            );
        } else if rocksdb::auto_compactions_is_disabled(&self.engines.kv) {
            debug!(
                "{} skip compact check when disabled auto compactions.",
                self.tag
            );
        } else {
            // Start from last checked key.
            let mut ranges_need_check =
                Vec::with_capacity(self.cfg.region_compact_check_step as usize + 1);
            ranges_need_check.push(self.last_compact_checked_key.clone());

            let largest_key = {
                let meta = self.meta.lock().unwrap();
                // Collect continuous ranges.
                let left_ranges = meta.region_ranges.range((
                    Excluded(self.last_compact_checked_key.clone()),
                    Unbounded::<Key>,
                ));
                ranges_need_check.extend(
                    left_ranges
                        .take(self.cfg.region_compact_check_step as usize)
                        .map(|(k, _)| k.to_owned()),
                );

                // Update last_compact_checked_key.
                meta.region_ranges.keys().last().unwrap().to_vec()
            };
            let last_key = ranges_need_check.last().unwrap().clone();
            if last_key == largest_key {
                // Range [largest key, DATA_MAX_KEY) also need to check.
                if last_key != keys::DATA_MAX_KEY.to_vec() {
                    ranges_need_check.push(keys::DATA_MAX_KEY.to_vec());
                }
                // Next task will start from the very beginning.
                self.last_compact_checked_key = keys::DATA_MIN_KEY.to_vec();
            } else {
                self.last_compact_checked_key = last_key;
            }

            // Schedule the task.
            let cf_names = vec![CF_DEFAULT.to_owned(), CF_WRITE.to_owned()];
            if let Err(e) = self.compact_worker.schedule(CompactTask::CheckAndCompact {
                cf_names,
                ranges: ranges_need_check,
                tombstones_num_threshold: self.cfg.region_compact_min_tombstones,
                tombstones_percent_threshold: self.cfg.region_compact_tombstones_percent,
            }) {
                error!("{} failed to schedule space check task: {}", self.tag, e);
            }
        }

        self.schedule_compact_check_tick();
    }

    fn store_heartbeat_pd(&mut self) {
        let mut stats = StoreStats::new();

        let used_size = self.snap_mgr.get_total_snap_size();
        stats.set_used_size(used_size);
        stats.set_store_id(self.store_id());

        let snap_stats = self.snap_mgr.stats();
        stats.set_sending_snap_count(snap_stats.sending_count as u32);
        stats.set_receiving_snap_count(snap_stats.receiving_count as u32);
        STORE_SNAPSHOT_TRAFFIC_GAUGE_VEC
            .with_label_values(&["sending"])
            .set(snap_stats.sending_count as i64);
        STORE_SNAPSHOT_TRAFFIC_GAUGE_VEC
            .with_label_values(&["receiving"])
            .set(snap_stats.receiving_count as i64);

        {
            let meta = self.meta.lock().unwrap();
            stats.set_region_count(meta.regions.len() as u32);

            // TODO: count applying snapshot.
        }
        STORE_PD_HEARTBEAT_GAUGE_VEC
            .with_label_values(&["region"])
            .set(i64::from(stats.get_region_count()));

        stats.set_start_time(self.start_time.sec as u32);

        // report store write flow to pd
        stats.set_bytes_written(
            self.store_stat
                .stat
                .engine_total_bytes_written
                .swap(0, Ordering::Relaxed),
        );
        stats.set_keys_written(
            self.store_stat
                .stat
                .engine_total_keys_written
                .swap(0, Ordering::Relaxed),
        );
        stats.set_is_busy(self.store_stat.stat.is_busy.swap(false, Ordering::Relaxed));

        let store_info = StoreInfo {
            engine: Arc::clone(&self.engines.kv),
            capacity: self.cfg.capacity.0,
        };

        let task = PdTask::StoreHeartbeat { stats, store_info };
        if let Err(e) = self.pd_worker.schedule(task) {
            error!("{} failed to notify pd: {}", self.tag, e);
        }
    }

    fn on_pd_store_heartbeat_tick(&mut self) {
        self.store_heartbeat_pd();
        self.schedule_pd_store_heartbeat_tick();
    }

    fn handle_snap_mgr_gc(&mut self) -> Result<()> {
        let snap_keys = self.snap_mgr.list_idle_snap()?;
        if snap_keys.is_empty() {
            return Ok(());
        }
        let mut last_region_id = 0;
        let mut keys = vec![];
        for (key, is_sending) in snap_keys {
            if key.region_id != last_region_id {
                if !keys.is_empty() {
                    debug!(
                        "{} schedule snap gc for region {}",
                        self.tag, last_region_id
                    );
                    let _ = self
                        .router
                        .send_peer_message(last_region_id, PeerMsg::GcSnap(keys));
                    keys = vec![];
                }
                last_region_id = key.region_id;
            }
            keys.push((key, is_sending));
        }
        if !keys.is_empty() {
            debug!(
                "{} schedule snap gc for region {}",
                self.tag, last_region_id
            );
            let _ = self
                .router
                .send_peer_message(last_region_id, PeerMsg::GcSnap(keys));
        }
        Ok(())
    }

    fn on_snap_mgr_gc(&mut self) {
        if let Err(e) = self.handle_snap_mgr_gc() {
            error!("{} failed to gc snap manager: {:?}", self.tag, e);
        }
        self.schedule_snap_mgr_gc_tick();
    }

    fn on_compact_lock_cf(&mut self) {
        // Create a compact lock cf task(compact whole range) and schedule directly.
        let lock_cf_bytes_written = self
            .store_stat
            .stat
            .lock_cf_bytes_written
            .load(Ordering::Relaxed);
        if lock_cf_bytes_written > self.cfg.lock_cf_compact_bytes_threshold.0 {
            self.store_stat
                .stat
                .lock_cf_bytes_written
                .fetch_sub(lock_cf_bytes_written, Ordering::Relaxed);
            let task = CompactTask::Compact {
                cf_name: String::from(CF_LOCK),
                start_key: None,
                end_key: None,
            };
            if let Err(e) = self.compact_worker.schedule(task) {
                error!(
                    "{} failed to schedule compact lock cf task: {:?}",
                    self.tag, e
                );
            }
        }

        self.schedule_compact_lock_cf_tick();
    }

    #[inline]
    fn schedule_pd_store_heartbeat_tick(&self) {
        self.schedule_tick(
            self.cfg.pd_store_heartbeat_tick_interval.0,
            StoreTick::PdStoreHeartbeat,
        );
    }

    #[inline]
    fn schedule_snap_mgr_gc_tick(&self) {
        self.schedule_tick(self.cfg.snap_mgr_gc_tick_interval.0, StoreTick::SnapGc)
    }

    #[inline]
    fn schedule_compact_lock_cf_tick(&self) {
        self.schedule_tick(
            self.cfg.lock_cf_compact_interval.0,
            StoreTick::CompactLockCf,
        )
    }

    #[inline]
    fn schedule_consistency_check_tick(&self) {
        self.schedule_tick(
            self.cfg.consistency_check_interval.0,
            StoreTick::ConsistencyCheck,
        );
    }

    fn on_consistency_check_tick(&mut self) {
        if self.consistency_check_worker.is_busy() {
            // To avoid frequent scan, schedule new check only when all the
            // scheduled check is done.
            self.schedule_consistency_check_tick();
            return;
        }

        // TODO: find a policy to schedule consistency check.

        self.schedule_consistency_check_tick();
    }
}

impl<T: Transport, C: PdClient> Store<T, C> {
    fn on_validate_sst_result(&mut self, ssts: Vec<SSTMeta>) {
        if ssts.is_empty() {
            return;
        }
        // A stale peer can still ingest a stale SST before it is
        // destroyed. We need to make sure that no stale peer exists.
        let mut delete_ssts = Vec::new();
        {
            let meta = self.meta.lock().unwrap();
            for sst in ssts {
                if !meta.regions.contains_key(&sst.get_region_id()) {
                    delete_ssts.push(sst);
                }
            }
        }
        if delete_ssts.is_empty() {
            return;
        }

        let task = CleanupSSTTask::DeleteSST { ssts: delete_ssts };
        if let Err(e) = self.cleanup_sst_worker.schedule(task) {
            error!("schedule to delete ssts: {:?}", e);
        }
    }

    fn on_cleanup_import_sst(&mut self) -> Result<()> {
        let mut delete_ssts = Vec::new();
        let mut validate_ssts = Vec::new();

        let ssts = box_try!(self.importer.list_ssts());
        if ssts.is_empty() {
            return Ok(());
        }
        {
            let meta = self.meta.lock().unwrap();
            for sst in ssts {
                if let Some(r) = meta.regions.get(&sst.get_region_id()) {
                    let region_epoch = r.get_region_epoch();
                    if util::is_epoch_stale(sst.get_region_epoch(), region_epoch) {
                        // If the SST epoch is stale, it will not be ingested anymore.
                        delete_ssts.push(sst);
                    }
                } else {
                    // If the peer doesn't exist, we need to validate the SST through PD.
                    validate_ssts.push(sst);
                }
            }
        }

        if !delete_ssts.is_empty() {
            let task = CleanupSSTTask::DeleteSST { ssts: delete_ssts };
            if let Err(e) = self.cleanup_sst_worker.schedule(task) {
                error!("schedule to delete ssts: {:?}", e);
            }
        }

        if !validate_ssts.is_empty() {
            let task = CleanupSSTTask::ValidateSST {
                ssts: validate_ssts,
            };
            if let Err(e) = self.cleanup_sst_worker.schedule(task) {
                error!("schedule to validate ssts: {:?}", e);
            }
        }

        Ok(())
    }

    fn on_cleanup_import_sst_tick(&mut self) {
        if let Err(e) = self.on_cleanup_import_sst() {
            error!("{} failed to cleanup import sst: {:?}", self.tag, e);
        }
        self.schedule_cleanup_import_sst_tick();
    }

    #[inline]
    fn schedule_cleanup_import_sst_tick(&self) {
        self.schedule_tick(
            self.cfg.cleanup_import_sst_interval.0,
            StoreTick::CleanupImportSST,
        )
    }

    /// Find the first region `r` whose range contains or greater than `from_key` and the peer on
    /// this TiKV satisfies `filter(peer)` returns true.
    fn seek_region(&self, _: &[u8], _: SeekRegionFilter, _: u32, _: SeekRegionCallback) {
        unimplemented!()
    }

    fn handle_stale_msg(
        &mut self,
        msg: &RaftMessage,
        cur_epoch: RegionEpoch,
        need_gc: bool,
        target_region: Option<Region>,
    ) {
        let region_id = msg.get_region_id();
        let from_peer = msg.get_from_peer();
        let to_peer = msg.get_to_peer();
        let msg_type = msg.get_message().get_msg_type();

        if !need_gc {
            info!(
                "{} [region {}] raft message {:?} is stale, current {:?}, ignore it",
                self.tag, region_id, msg_type, cur_epoch
            );
            self.raft_metrics.message_dropped.stale_msg += 1;
            return;
        }

        info!(
            "{} [region {}] raft message {:?} is stale, current {:?}, tell to gc",
            self.tag, region_id, msg_type, cur_epoch
        );

        let mut gc_msg = RaftMessage::new();
        gc_msg.set_region_id(region_id);
        gc_msg.set_from_peer(to_peer.clone());
        gc_msg.set_to_peer(from_peer.clone());
        gc_msg.set_region_epoch(cur_epoch.clone());
        if let Some(r) = target_region {
            gc_msg.set_merge_target(r);
        } else {
            gc_msg.set_is_tombstone(true);
        }
        if let Err(e) = self.trans.send(gc_msg) {
            error!(
                "{} [region {}] send gc message failed {:?}",
                self.tag, region_id, e
            );
        }
        self.need_flush_trans = true;
    }
}

impl<T: Transport, C: PdClient> Store<T, C> {
    fn check_msg(&mut self, msg: &RaftMessage) -> Result<bool> {
        let region_id = msg.get_region_id();
        let from_epoch = msg.get_region_epoch();
        let msg_type = msg.get_message().get_msg_type();
        let is_vote_msg =
            msg_type == MessageType::MsgRequestVote || msg_type == MessageType::MsgRequestPreVote;
        let from_store_id = msg.get_from_peer().get_store_id();

        // Let's consider following cases with three nodes [1, 2, 3] and 1 is leader:
        // a. 1 removes 2, 2 may still send MsgAppendResponse to 1.
        //  We should ignore this stale message and let 2 remove itself after
        //  applying the ConfChange log.
        // b. 2 is isolated, 1 removes 2. When 2 rejoins the cluster, 2 will
        //  send stale MsgRequestVote to 1 and 3, at this time, we should tell 2 to gc itself.
        // c. 2 is isolated but can communicate with 3. 1 removes 3.
        //  2 will send stale MsgRequestVote to 3, 3 should ignore this message.
        // d. 2 is isolated but can communicate with 3. 1 removes 2, then adds 4, remove 3.
        //  2 will send stale MsgRequestVote to 3, 3 should tell 2 to gc itself.
        // e. 2 is isolated. 1 adds 4, 5, 6, removes 3, 1. Now assume 4 is leader.
        //  After 2 rejoins the cluster, 2 may send stale MsgRequestVote to 1 and 3,
        //  1 and 3 will ignore this message. Later 4 will send messages to 2 and 2 will
        //  rejoin the raft group again.
        // f. 2 is isolated. 1 adds 4, 5, 6, removes 3, 1. Now assume 4 is leader, and 4 removes 2.
        //  unlike case e, 2 will be stale forever.
        // TODO: for case f, if 2 is stale for a long time, 2 will communicate with pd and pd will
        // tell 2 is stale, so 2 can remove itself.

        // no exist, check with tombstone key.
        let state_key = keys::region_state_key(region_id);
        if let Some(local_state) = self
            .engines
            .kv
            .get_msg_cf::<RegionLocalState>(CF_RAFT, &state_key)?
        {
            if local_state.get_state() != PeerState::Tombstone {
                // Maybe split, but not registered yet.
                self.raft_metrics.message_dropped.region_nonexistent += 1;
                if util::is_first_vote_msg(msg) {
                    info!(
                        "[region {}] doesn't exist yet, wait for it to be split",
                        region_id
                    );
                    let mut meta = self.meta.lock().unwrap();
                    return if meta.regions.contains_key(&region_id) {
                        // Retry.
                        Ok(false)
                    } else {
                        meta.pending_votes.push(msg.to_owned());
                        Ok(true)
                    };
                }
                return Err(box_err!(
                    "[region {}] region not exist but not tombstone: {:?}",
                    region_id,
                    local_state
                ));
            }
            debug!("[region {}] tombstone state: {:?}", region_id, local_state);
            let region = local_state.get_region();
            let region_epoch = region.get_region_epoch();
            if local_state.has_merge_state() {
                info!(
                    "[region {}] merged peer [epoch: {:?}] receive a stale message {:?}",
                    region_id, region_epoch, msg_type
                );

                let merge_target = if let Some(peer) = util::find_peer(region, from_store_id) {
                    assert_eq!(peer, msg.get_from_peer());
                    // Let stale peer decides whether it should wait for merging or just remove
                    // itself.
                    Some(local_state.get_merge_state().get_target().to_owned())
                } else {
                    // If a peer is isolated before prepare_merge and conf remove, it should just
                    // remove itself.
                    None
                };
                self.handle_stale_msg(msg, region_epoch.clone(), true, merge_target);
                return Ok(true);
            }
            // The region in this peer is already destroyed
            if util::is_epoch_stale(from_epoch, region_epoch) {
                info!(
                    "[region {}] tombstone peer [epoch: {:?}] \
                     receive a stale message {:?}",
                    region_id, region_epoch, msg_type,
                );

                let not_exist = util::find_peer(region, from_store_id).is_none();
                self.handle_stale_msg(msg, region_epoch.clone(), is_vote_msg && not_exist, None);

                return Ok(true);
            }

            if from_epoch.get_conf_ver() == region_epoch.get_conf_ver() {
                self.raft_metrics.message_dropped.region_tombstone_peer += 1;
                return Err(box_err!(
                    "tombstone peer [epoch: {:?}] receive an invalid \
                     message {:?}, ignore it",
                    region_epoch,
                    msg_type
                ));
            }
        }

        Ok(false)
    }

    fn on_raft_message(&mut self, mut msg: RaftMessage) -> Result<()> {
        // Don't use send_raft_message, which will fallback to raftstore.
        match self
            .router
            .send_peer_message(msg.get_region_id(), PeerMsg::RaftMessage(msg))
        {
            // TODO: full report.
            Ok(()) | Err(TrySendError::Full(_)) => return Ok(()),
            Err(TrySendError::Disconnected(PeerMsg::RaftMessage(m))) => msg = m,
            _ => unreachable!(),
        }

        debug!(
            "{} [region {}] handle raft message {:?}, from {} to {}",
            self.tag,
            msg.get_region_id(),
            msg.get_message().get_msg_type(),
            msg.get_from_peer().get_id(),
            msg.get_to_peer().get_id()
        );

        if msg.get_to_peer().get_store_id() != self.store_id() {
            warn!(
                "[region {}] store not match, to store id {}, mine {}, ignore it",
                msg.get_region_id(),
                msg.get_to_peer().get_store_id(),
                self.store_id()
            );
            self.raft_metrics.message_dropped.mismatch_store_id += 1;
            return Ok(());
        }

        if !msg.has_region_epoch() {
            error!(
                "[region {}] missing epoch in raft message, ignore it",
                msg.get_region_id()
            );
            self.raft_metrics.message_dropped.mismatch_region_epoch += 1;
            return Ok(());
        }

        if msg.get_is_tombstone() || msg.has_merge_target() {
            return Ok(());
        }

        if self.check_msg(&msg)? {
            return Ok(());
        }

        if !self.maybe_create_peer(&msg)? {
            return Ok(());
        }

        let _ = self
            .router
            .send_peer_message(msg.get_region_id(), PeerMsg::RaftMessage(msg));
        Ok(())
    }

    fn on_store_tick(&mut self, tick: StoreTick) {
        match tick {
            StoreTick::CleanupImportSST => self.on_cleanup_import_sst_tick(),
            StoreTick::CompactCheck => self.on_compact_check_tick(),
            StoreTick::CompactLockCf => self.on_compact_lock_cf(),
            StoreTick::ConsistencyCheck => self.on_consistency_check_tick(),
            StoreTick::PdStoreHeartbeat => self.on_pd_store_heartbeat_tick(),
            StoreTick::SnapGc => self.on_snap_mgr_gc(),
        }
    }

    fn on_store_msg(&mut self, msg: StoreMsg) {
        match msg {
            StoreMsg::RaftMessage(data) => if let Err(e) = self.on_raft_message(data) {
                error!("{} handle raft message err: {:?}", self.tag, e);
            },
            StoreMsg::Tick(tick) => self.on_store_tick(tick),
            StoreMsg::SnapshotStats => self.store_heartbeat_pd(),
            StoreMsg::CompactedEvent(event) => self.on_compaction_finished(event),
            StoreMsg::ValidateSSTResult { invalid_ssts } => {
                self.on_validate_sst_result(invalid_ssts)
            }
            StoreMsg::SeekRegion {
                from_key,
                filter,
                limit,
                callback,
            } => self.seek_region(&from_key, filter, limit, callback),
        }
    }
}

impl<T: Transport, C: PdClient> Future for Store<T, C> {
    type Item = ();
    type Error = ();

    fn poll(&mut self) -> Poll<(), ()> {
        let mut msgs;
        match self.receiver.poll() {
            Ok(Async::Ready(Some(m))) => {
                msgs = Vec::with_capacity(self.cfg.messages_per_tick);
                msgs.push(m);
            }
            Ok(Async::NotReady) => return Ok(Async::NotReady),
            Ok(Async::Ready(None)) => {
                self.stop();
                return Ok(Async::Ready(()));
            }
            _ => unreachable!(),
        }
        loop {
            while msgs.len() < self.cfg.messages_per_tick {
                match self.receiver.poll() {
                    Ok(Async::Ready(Some(m))) => msgs.push(m),
                    Ok(Async::NotReady) => break,
                    Ok(Async::Ready(None)) => {
                        self.stop();
                        return Ok(Async::Ready(()));
                    }
                    _ => unreachable!(),
                }
            }

            let keep_going = msgs.len() == self.cfg.messages_per_tick;
            for m in msgs.drain(..) {
                self.on_store_msg(m);
            }
            if keep_going {
                continue;
            }
            // TODO: Maybe a special tick is better?
            self.raft_metrics.flush();
            if self.need_flush_trans {
                self.trans.flush();
                self.need_flush_trans = false;
            }
            return Ok(Async::NotReady);
        }
    }
}

fn size_change_filter(info: &CompactionJobInfo) -> bool {
    // When calculating region size, we only consider write and default
    // column families.
    let cf = info.cf_name();
    if cf != CF_WRITE && cf != CF_DEFAULT {
        return false;
    }
    // Compactions in level 0 and level 1 are very frequently.
    if info.output_level() < 2 {
        return false;
    }

    true
}

pub fn new_compaction_listener(ch: Router) -> CompactionListener {
    let router = Mutex::new(ch);
    let compacted_handler = box move |compacted_event: CompactedEvent| {
        let res = router
            .lock()
            .unwrap()
            .send_store_message(StoreMsg::CompactedEvent(compacted_event));
        if let Err(e) = res {
            error!(
                "Send compaction finished event to raftstore failed: {:?}",
                e
            );
        }
    };
    CompactionListener::new(compacted_handler, Some(size_change_filter))
}

fn calc_region_declined_bytes(
    event: CompactedEvent,
    region_ranges: &BTreeMap<Key, u64>,
    bytes_threshold: u64,
) -> Vec<(u64, u64)> {
    // Calculate influenced regions.
    let mut influenced_regions = vec![];
    for (end_key, region_id) in
        region_ranges.range((Excluded(event.start_key), Included(event.end_key.clone())))
    {
        influenced_regions.push((region_id, end_key.clone()));
    }
    if let Some((end_key, region_id)) = region_ranges
        .range((Included(event.end_key), Unbounded))
        .next()
    {
        influenced_regions.push((region_id, end_key.clone()));
    }

    // Calculate declined bytes for each region.
    // `end_key` in influenced_regions are in incremental order.
    let mut region_declined_bytes = vec![];
    let mut last_end_key: Vec<u8> = vec![];
    for (region_id, end_key) in influenced_regions {
        let mut old_size = 0;
        for prop in &event.input_props {
            old_size += prop.get_approximate_size_in_range(&last_end_key, &end_key);
        }
        let mut new_size = 0;
        for prop in &event.output_props {
            new_size += prop.get_approximate_size_in_range(&last_end_key, &end_key);
        }
        last_end_key = end_key;

        // Filter some trivial declines for better performance.
        if old_size > new_size && old_size - new_size > bytes_threshold {
            region_declined_bytes.push((*region_id, old_size - new_size));
        }
    }

    region_declined_bytes
}

#[cfg(test)]
mod tests {
    use std::collections::BTreeMap;

    use util::rocksdb::properties::{IndexHandle, IndexHandles, SizeProperties};
    use util::rocksdb::CompactedEvent;

    use super::*;

    #[test]
    fn test_calc_region_declined_bytes() {
        let index_handle1 = IndexHandle {
            size: 4 * 1024,
            offset: 4 * 1024,
        };
        let index_handle2 = IndexHandle {
            size: 4 * 1024,
            offset: 8 * 1024,
        };
        let index_handle3 = IndexHandle {
            size: 4 * 1024,
            offset: 12 * 1024,
        };
        let mut index_handles = IndexHandles::new();
        index_handles.add(b"a".to_vec(), index_handle1);
        index_handles.add(b"b".to_vec(), index_handle2);
        index_handles.add(b"c".to_vec(), index_handle3);
        let size_prop = SizeProperties {
            total_size: 12 * 1024,
            index_handles,
        };
        let event = CompactedEvent {
            cf: "default".to_owned(),
            output_level: 3,
            total_input_bytes: 12 * 1024,
            total_output_bytes: 0,
            start_key: size_prop.smallest_key().unwrap(),
            end_key: size_prop.largest_key().unwrap(),
            input_props: vec![size_prop.into()],
            output_props: vec![],
        };

        let mut region_ranges = BTreeMap::new();
        region_ranges.insert(b"a".to_vec(), 1);
        region_ranges.insert(b"b".to_vec(), 2);
        region_ranges.insert(b"c".to_vec(), 3);

        let declined_bytes = calc_region_declined_bytes(event, &region_ranges, 1024);
        let expected_declined_bytes = vec![(2, 8192), (3, 4096)];
        assert_eq!(declined_bytes, expected_declined_bytes);
    }
}<|MERGE_RESOLUTION|>--- conflicted
+++ resolved
@@ -27,21 +27,13 @@
 use kvproto::metapb::{self, Region, RegionEpoch};
 use kvproto::pdpb::StoreStats;
 use kvproto::raft_serverpb::{PeerState, RaftMessage, RegionLocalState};
-<<<<<<< HEAD
-use raft::eraftpb::MessageType;
-use raft::INVALID_INDEX;
 use rocksdb::{CompactionJobInfo, WriteBatch, DB};
 use tokio_timer::timer::Handle;
-=======
->>>>>>> 1f597c99
 
 use pd::{PdClient, PdRunner, PdTask};
 use raftstore::coprocessor::split_observer::SplitObserver;
 use raftstore::coprocessor::CoprocessorHost;
-<<<<<<< HEAD
-=======
-use raftstore::store::util::{is_initial_msg, KeysInfoFormatter};
->>>>>>> 1f597c99
+use raftstore::store::util::is_initial_msg;
 use raftstore::Result;
 use storage::{CF_DEFAULT, CF_LOCK, CF_RAFT, CF_WRITE};
 use util::future::CountDownLatch;
@@ -616,13 +608,8 @@
             let exist_region = &meta.regions[&exist_region_id];
             if enc_start_key(exist_region) < data_end_key(msg.get_end_key()) {
                 debug!("msg {:?} is overlapped with region {:?}", msg, exist_region);
-<<<<<<< HEAD
-                if util::is_first_vote_msg(msg) {
+                if util::is_first_vote_msg(msg.get_message()) {
                     meta.pending_votes.push(msg.to_owned());
-=======
-                if util::is_first_vote_msg(msg.get_message()) {
-                    self.pending_votes.push(msg.to_owned());
->>>>>>> 1f597c99
                 }
                 self.raft_metrics.message_dropped.region_overlap += 1;
                 meta.pending_cross_snap
@@ -1062,8 +1049,7 @@
         let region_id = msg.get_region_id();
         let from_epoch = msg.get_region_epoch();
         let msg_type = msg.get_message().get_msg_type();
-        let is_vote_msg =
-            msg_type == MessageType::MsgRequestVote || msg_type == MessageType::MsgRequestPreVote;
+        let is_vote_msg = util::is_vote_msg(msg.get_message());
         let from_store_id = msg.get_from_peer().get_store_id();
 
         // Let's consider following cases with three nodes [1, 2, 3] and 1 is leader:
@@ -1095,7 +1081,7 @@
             if local_state.get_state() != PeerState::Tombstone {
                 // Maybe split, but not registered yet.
                 self.raft_metrics.message_dropped.region_nonexistent += 1;
-                if util::is_first_vote_msg(msg) {
+                if util::is_first_vote_msg(msg.get_message()) {
                     info!(
                         "[region {}] doesn't exist yet, wait for it to be split",
                         region_id
